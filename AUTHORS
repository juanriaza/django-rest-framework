--- conflicted
+++ resolved
@@ -34,10 +34,7 @@
 Sean C. Farley <scfarley>
 Daniel Izquierdo <izquierdo>
 Can Yavuz <tschan>
-<<<<<<< HEAD
-=======
 Shawn Lewis <shawnlewis>
->>>>>>> e53c819c
 
 THANKS TO:
 
