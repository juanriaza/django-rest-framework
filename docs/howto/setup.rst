--- conflicted
+++ resolved
@@ -49,10 +49,7 @@
 
 YAML support is optional, and requires `PyYAML`_.
 
-<<<<<<< HEAD
-=======
 
->>>>>>> e53c819c
 Login / Logout
 --------------
 
