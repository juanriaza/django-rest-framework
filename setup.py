#!/usr/bin/env/python
# -*- coding: utf-8 -*-

from setuptools import setup

import os, re

path = os.path.join(os.path.dirname(__file__), 'djangorestframework', '__init__.py')
init_py = open(path).read()
VERSION = re.match("__version__ = '([^']+)'", init_py).group(1)

setup(
    name = 'djangorestframework',
    version = VERSION,
    url = 'http://django-rest-framework.org',
    download_url = 'http://pypi.python.org/pypi/djangorestframework/',
    license = 'BSD',
    description = 'A lightweight REST framework for Django.',
    author = 'Tom Christie',
    author_email = 'tom@tomchristie.com',
    packages = ['djangorestframework',
                'djangorestframework.templatetags',
                'djangorestframework.tests',
                'djangorestframework.runtests',
                'djangorestframework.utils'],
    package_dir={'djangorestframework': 'djangorestframework'},
    package_data = {'djangorestframework': ['templates/*', 'static/*']},
    test_suite = 'djangorestframework.runtests.runcoverage.main',
    classifiers = [
        'Development Status :: 4 - Beta',
        'Environment :: Web Environment',
        'Framework :: Django',
        'Intended Audience :: Developers',
        'License :: OSI Approved :: BSD License',
        'Operating System :: OS Independent',
        'Programming Language :: Python',
        'Topic :: Internet :: WWW/HTTP',
    ]
<<<<<<< HEAD
)
=======
)

>>>>>>> fc1640de
<|MERGE_RESOLUTION|>--- conflicted
+++ resolved
@@ -36,9 +36,4 @@
         'Programming Language :: Python',
         'Topic :: Internet :: WWW/HTTP',
     ]
-<<<<<<< HEAD
-)
-=======
-)
-
->>>>>>> fc1640de
+)